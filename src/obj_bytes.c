--- conflicted
+++ resolved
@@ -166,50 +166,6 @@
 	pushStringBuilderStr(&sb, (char*)self->bytes, self->length);
 	pushStringBuilderStr(&sb, (char*)them->bytes, them->length);
 
-<<<<<<< HEAD
-static KrkValue _bytes_add(int argc, KrkValue argv[], int hasKw) {
-	const uint8_t * a;
-	const uint8_t * b;
-	size_t al;
-	size_t bl;
-
-    if (argc != 2) {
-	    return krk_runtimeError(vm.exceptions->typeError, "calling __add__ with too many or few arguments");
-	} else if (!IS_BYTES(argv[1])) {
-	    return krk_runtimeError(vm.exceptions->typeError, "can only catenate bytes to bytes, not '%s'", krk_typeName(argv[1]));
-	}
-
-	a = AS_BYTES(argv[0])->bytes;
-	al = AS_BYTES(argv[0])->length;
-	b = AS_BYTES(argv[1])->bytes;
-	bl = AS_BYTES(argv[1])->length;
-
-	size_t length = al + bl;
-	uint8_t * chars = ALLOCATE(char, length + 1);
-	memcpy(chars, a, al);
-	memcpy(chars + al, b, bl);
-	chars[length] = '\0';
-
-	KrkBytes * result = krk_newBytes(length, chars);
-	return OBJECT_VAL(result);
-}
-
-#undef PUSH_CHAR
-
-_noexport
-void _createAndBind_bytesClass(void) {
-	ADD_BASE_CLASS(vm.baseClasses->bytesClass, "bytes", vm.baseClasses->objectClass);
-	krk_defineNative(&vm.baseClasses->bytesClass->methods, ".__init__",  _bytes_init);
-	krk_defineNative(&vm.baseClasses->bytesClass->methods, ".__str__",  _bytes_repr);
-	krk_defineNative(&vm.baseClasses->bytesClass->methods, ".__repr__", _bytes_repr);
-	krk_defineNative(&vm.baseClasses->bytesClass->methods, ".decode", _bytes_decode);
-	krk_defineNative(&vm.baseClasses->bytesClass->methods, ".__len__", _bytes_len);
-	krk_defineNative(&vm.baseClasses->bytesClass->methods, ".__contains__", _bytes_contains);
-	krk_defineNative(&vm.baseClasses->bytesClass->methods, ".__get__", _bytes_get);
-	krk_defineNative(&vm.baseClasses->bytesClass->methods, ".__eq__", _bytes_eq);
-	krk_defineNative(&vm.baseClasses->bytesClass->methods, ".__add__", _bytes_add);
-	krk_finalizeClass(vm.baseClasses->bytesClass);
-=======
 	return finishStringBuilderBytes(&sb);
 })
 
@@ -227,5 +183,4 @@
 	BIND_METHOD(bytes,join);
 	krk_defineNative(&bytes->methods,".__str__",FUNC_NAME(bytes,__repr__)); /* alias */
 	krk_finalizeClass(bytes);
->>>>>>> 8890f62d
 }